# Installation notes for Codeface

## Installing Codeface
The recommended way to set up a Codeface instance is via
vagrant. Clone the repository and run

	vagrant up

to obtain a fully provisioned Codeface machine. Vagrant defaults to
Virtualbox as provider, which may cause large performance impacts
especially for I/O heavy tasks. You can /alternatively/ use

	vagrant up --provider=lxc

if you have the corresponding LXC provider for vagrant installed on
your system. To access the machine in each case, use

<<<<<<< HEAD
        sudo -E apt-key adv --keyserver keyserver.ubuntu.com --recv-keys E084DAB9

  Add `deb http://cran.r-project.org/bin/linux/ubuntu precise/`
  to `/etc/apt/sources.list`, and execute

        sudo -E apt-get update
        sudo -E apt-get install r-base r-base-dev

  Codeface has been tested to work with R 2.15.x and 3.0.x.

* Make sure that the following distribution packages are installed (the
  list is for sufficient for a pristine default installation of
  Ubuntu 12.04 Desktop):

         # Generic packages
         sudo apt-get install python-mysqldb sinntp texlive default-jdk \
                              mysql-common mysql-client mysql-server python-dev \
                              exuberant-ctags nodejs npm git subversion \
                              libgles2-mesa python-pip sloccount graphviz

         # Devel packages required to build the R packages below from source
         sudo apt-get install libxml2-dev libcurl4-openssl-dev xorg-dev \
                              libx11-dev libgles2-mesa-dev libglu1-mesa-dev \
                              libmysqlclient-dev libcairo2-dev libxt-dev \
                              libcairo2-dev libmysqlclient-dev

         # Devel packages required for Ubuntu 14.04
         sudo apt-get install libpoppler-dev libpoppler-glib-dev

         # Devel packages required for python packages
         sudo apt-get install libyaml-dev

* When using the feature or feature_file analysis you need to have a working 
  "cppstats" in your path.
  One way to get it is:

        cd ~
        git clone https://github.com/clhunsen/cppstats.git

  Now create a file like ~/scripts/cppstats and add ~/scripts to your PATH. 
  It should have something along the lines of:
  
        #!/bin/bash

        cd ~/cppstats
        PYTHONPATH="~/cppstats/lib" ~/cppstats/cppstats.py "$@"
        
  Note that the script has to be executable:

        chmod +x ~/scripts/cppstats
        
  and then add ~/scripts to your PATH. 
  (maybe you have to replace ~ with the full path (/home/$user) if it doesn't work).

  You can test this script by running "~/scripts/cppstats --help" and 
  validate that you get an help message 

## Preparing the R installation

* Run `sudo R CMD javareconf`; make sure that the tool reports success in
  finding a java version and compiling programs with the native interface.

* Install RGraphviz from bioconductor. In an R shell, execute

        source("http://bioconductor.org/biocLite.R")
        biocLite(c("BiRewire", "graph", "Rgraphviz"))

* Install the required R packages in an R shell with

        install.packages(c("statnet", "ggplot2", "tm", "tm.plugin.mail", "optparse",
                           "igraph", "zoo", "xts", "lubridate", "xtable",
                           "reshape", "wordnet", "stringr", "yaml", "plyr",
                           "scales", "gridExtra", "scales", "RMySQL",
                           "RCurl", "mgcv", "shiny", "dtw", "httpuv", "devtools",
                           "corrgram", "logging", "png", "rjson", "lsa", "ineq",
                           "arules", "data.table", "RJSONIO", "markovchain"), dependencies=T)

  If necessary, make sure _before_ the installation that
  `/usr/local/lib/R/site-library/` is writeable by the current user
  so that the packages are made available system-wide.

* Some packages for R need to be installed from github resp. r-forge:

        devtools::install_github("shiny-gridster", "wch")

* Currently, the development versions of `tm.plugin.mail` and `snatm` need to
  be installed. In a R session, use

        install.packages(c("snatm", "tm-plugin-mail"),
                         repos="http://R-Forge.R-project.org")

  Should an installable package be unavailable on R-Forge (which can
  happen from time to time), clone the source manually

        svn checkout svn://r-forge.r-project.org/svnroot/tm-plugin-mail/
        svn checkout svn://r-forge.r-project.org/svnroot/snatm

  and install each package with `cd pkg; R CMD INSTALL .`.

## Installing Python packages

* Install the required python packages using pip:

        sudo -E pip install pyyaml progressbar python-ctags

## Clone the git repository

* Create a base directory `$BASEDIR` for the software.

* Clone the Codeface repository into `$BASEDIR` with

        git clone https://github.com/siemens/codeface

  which results in the directory `$BASEDIR/codeface` (referred to as `$CFDIR`
  in the following)

## Database Setup

NOTE: Updating the database schema after analyses have been performed
will naturally delete all existing data stored in the schema.

* Create a database user codeface with sufficient privileges
  to create and modify tables: Start mysql-workbench and connect
  to the database.

  * Select Management->Users and Privileges
  * Click "Add Account", and create a new user (you may want to limit
    the connectivity to localhost). Click apply.
  * Select tab "Schema Privileges", click "Add Entry", and
    click "Select ALL". Click Apply.
  * Select tab "Administrative Roles", and select DBDesigner and
    DBManager. Click Apply.

* For a fresh setup, install the database schema from
  `$CFDIR/datamodel/codeface.mwb` respectively
  `$CFDIR/datamodel/codeface_schema.sql`:

        mysql -ucodeface -pcodeface < codeface_schema.sql

## Build the Bug extractor
See `bugextractor/INSTALL` for all java-related details.

## Prerequisites for the ID service
* Ubuntu 12.04 comes with a fairly outdated node.js release.
  Make sure to install a more recent one (binary packages
  are provided at http://nodejs.org/dist/), and pick a stable
  release (even version numbers, 0.10.x at the time of writing).
* Debian-based distros like Ubuntu name the node.js binary differently
  than upstream. To fix this, run

        sudo update-alternatives --install /usr/bin/node node /usr/bin/nodejs 99

* The ID service requires a few node.js packages. Install them by running

        npm install addressparser express js-yaml mysql body-parser

  in the `id_service` directory.
=======
	vagrant ssh
>>>>>>> d4834c4e

## Analysis Setup

To get a `codeface` executable in your `$PATH`; go to `$CFDIR` and run:

        python setup.py develop --user

To analyse a project:

* Clone the desired git repositories into some directory
* Download the desired mailing lists into some directory
* Start the ID server: `cd $CFDIR/id_service/; nodejs id_service.js ../codeface.conf`
* Run `codeface`, see the command line help for usage examples

## Web server setup
There are two options to set up an instance of the web frontend server:

* Using a self-contained tarball prepared on a machine with proper
  internet connection (to be deployed on machines without network
  access or behind restrictive corporate firewalls):
  Run `bash shiny-server-pack.sh`, copy the resulting
  `shiny-server-pack.tar.gz` to the destination machine and unpack
  it into $CFDIR. Start the server with `shiny-server.sh`.

* Global installation: Run

        sudo -E npm install -g \
        https://github.com/JohannesEbke/shiny-server/archive/no-su.tar.gz

  to install shiny server (respectively the customised version which
  supports operation without root privileges) into the global
  node package repo. Start with

        shiny-server shiny-server.config

  in `$CFDIR`.

  In the default configuration, the web frontend is available
  on http://localhost:8081/.

## Generate HTML Documentation

* To generate the Sphinx documentation for the codeface python classes, go
  to $CFDIR and run:

        python setup.py build_sphinx

The resulting documentation is found in `$CFDIR/build/sphinx/html`
* To generate the python HTML documentation, run `python setup.py`.<|MERGE_RESOLUTION|>--- conflicted
+++ resolved
@@ -15,167 +15,7 @@
 if you have the corresponding LXC provider for vagrant installed on
 your system. To access the machine in each case, use
 
-<<<<<<< HEAD
-        sudo -E apt-key adv --keyserver keyserver.ubuntu.com --recv-keys E084DAB9
-
-  Add `deb http://cran.r-project.org/bin/linux/ubuntu precise/`
-  to `/etc/apt/sources.list`, and execute
-
-        sudo -E apt-get update
-        sudo -E apt-get install r-base r-base-dev
-
-  Codeface has been tested to work with R 2.15.x and 3.0.x.
-
-* Make sure that the following distribution packages are installed (the
-  list is for sufficient for a pristine default installation of
-  Ubuntu 12.04 Desktop):
-
-         # Generic packages
-         sudo apt-get install python-mysqldb sinntp texlive default-jdk \
-                              mysql-common mysql-client mysql-server python-dev \
-                              exuberant-ctags nodejs npm git subversion \
-                              libgles2-mesa python-pip sloccount graphviz
-
-         # Devel packages required to build the R packages below from source
-         sudo apt-get install libxml2-dev libcurl4-openssl-dev xorg-dev \
-                              libx11-dev libgles2-mesa-dev libglu1-mesa-dev \
-                              libmysqlclient-dev libcairo2-dev libxt-dev \
-                              libcairo2-dev libmysqlclient-dev
-
-         # Devel packages required for Ubuntu 14.04
-         sudo apt-get install libpoppler-dev libpoppler-glib-dev
-
-         # Devel packages required for python packages
-         sudo apt-get install libyaml-dev
-
-* When using the feature or feature_file analysis you need to have a working 
-  "cppstats" in your path.
-  One way to get it is:
-
-        cd ~
-        git clone https://github.com/clhunsen/cppstats.git
-
-  Now create a file like ~/scripts/cppstats and add ~/scripts to your PATH. 
-  It should have something along the lines of:
-  
-        #!/bin/bash
-
-        cd ~/cppstats
-        PYTHONPATH="~/cppstats/lib" ~/cppstats/cppstats.py "$@"
-        
-  Note that the script has to be executable:
-
-        chmod +x ~/scripts/cppstats
-        
-  and then add ~/scripts to your PATH. 
-  (maybe you have to replace ~ with the full path (/home/$user) if it doesn't work).
-
-  You can test this script by running "~/scripts/cppstats --help" and 
-  validate that you get an help message 
-
-## Preparing the R installation
-
-* Run `sudo R CMD javareconf`; make sure that the tool reports success in
-  finding a java version and compiling programs with the native interface.
-
-* Install RGraphviz from bioconductor. In an R shell, execute
-
-        source("http://bioconductor.org/biocLite.R")
-        biocLite(c("BiRewire", "graph", "Rgraphviz"))
-
-* Install the required R packages in an R shell with
-
-        install.packages(c("statnet", "ggplot2", "tm", "tm.plugin.mail", "optparse",
-                           "igraph", "zoo", "xts", "lubridate", "xtable",
-                           "reshape", "wordnet", "stringr", "yaml", "plyr",
-                           "scales", "gridExtra", "scales", "RMySQL",
-                           "RCurl", "mgcv", "shiny", "dtw", "httpuv", "devtools",
-                           "corrgram", "logging", "png", "rjson", "lsa", "ineq",
-                           "arules", "data.table", "RJSONIO", "markovchain"), dependencies=T)
-
-  If necessary, make sure _before_ the installation that
-  `/usr/local/lib/R/site-library/` is writeable by the current user
-  so that the packages are made available system-wide.
-
-* Some packages for R need to be installed from github resp. r-forge:
-
-        devtools::install_github("shiny-gridster", "wch")
-
-* Currently, the development versions of `tm.plugin.mail` and `snatm` need to
-  be installed. In a R session, use
-
-        install.packages(c("snatm", "tm-plugin-mail"),
-                         repos="http://R-Forge.R-project.org")
-
-  Should an installable package be unavailable on R-Forge (which can
-  happen from time to time), clone the source manually
-
-        svn checkout svn://r-forge.r-project.org/svnroot/tm-plugin-mail/
-        svn checkout svn://r-forge.r-project.org/svnroot/snatm
-
-  and install each package with `cd pkg; R CMD INSTALL .`.
-
-## Installing Python packages
-
-* Install the required python packages using pip:
-
-        sudo -E pip install pyyaml progressbar python-ctags
-
-## Clone the git repository
-
-* Create a base directory `$BASEDIR` for the software.
-
-* Clone the Codeface repository into `$BASEDIR` with
-
-        git clone https://github.com/siemens/codeface
-
-  which results in the directory `$BASEDIR/codeface` (referred to as `$CFDIR`
-  in the following)
-
-## Database Setup
-
-NOTE: Updating the database schema after analyses have been performed
-will naturally delete all existing data stored in the schema.
-
-* Create a database user codeface with sufficient privileges
-  to create and modify tables: Start mysql-workbench and connect
-  to the database.
-
-  * Select Management->Users and Privileges
-  * Click "Add Account", and create a new user (you may want to limit
-    the connectivity to localhost). Click apply.
-  * Select tab "Schema Privileges", click "Add Entry", and
-    click "Select ALL". Click Apply.
-  * Select tab "Administrative Roles", and select DBDesigner and
-    DBManager. Click Apply.
-
-* For a fresh setup, install the database schema from
-  `$CFDIR/datamodel/codeface.mwb` respectively
-  `$CFDIR/datamodel/codeface_schema.sql`:
-
-        mysql -ucodeface -pcodeface < codeface_schema.sql
-
-## Build the Bug extractor
-See `bugextractor/INSTALL` for all java-related details.
-
-## Prerequisites for the ID service
-* Ubuntu 12.04 comes with a fairly outdated node.js release.
-  Make sure to install a more recent one (binary packages
-  are provided at http://nodejs.org/dist/), and pick a stable
-  release (even version numbers, 0.10.x at the time of writing).
-* Debian-based distros like Ubuntu name the node.js binary differently
-  than upstream. To fix this, run
-
-        sudo update-alternatives --install /usr/bin/node node /usr/bin/nodejs 99
-
-* The ID service requires a few node.js packages. Install them by running
-
-        npm install addressparser express js-yaml mysql body-parser
-
-  in the `id_service` directory.
-=======
 	vagrant ssh
->>>>>>> d4834c4e
 
 ## Analysis Setup
 
