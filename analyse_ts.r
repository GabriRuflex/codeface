#! /usr/bin/env Rscript

## This file is part of prosoda.  prosoda is free software: you can
## redistribute it and/or modify it under the terms of the GNU General Public
## License as published by the Free Software Foundation, version 2.
##
## This program is distributed in the hope that it will be useful, but WITHOUT
## ANY WARRANTY; without even the implied warranty of MERCHANTABILITY or FITNESS
## FOR A PARTICULAR PURPOSE.  See the GNU General Public License for more
## details.
##
## You should have received a copy of the GNU General Public License
## along with this program; if not, write to the Free Software
## Foundation, Inc., 59 Temple Place, Suite 330, Boston, MA  02111-1307  USA
##
## Copyright 2013 by Siemens AG, Wolfgang Mauerer <wolfgang.mauerer@siemens.com>
## All Rights Reserved.

## Time series analysis based on the output of ts.py
suppressPackageStartupMessages(library(optparse))
suppressPackageStartupMessages(library(ggplot2))
suppressPackageStartupMessages(library(zoo))
suppressPackageStartupMessages(library(xts))
suppressPackageStartupMessages(library(stringr))
suppressPackageStartupMessages(library(scales))
suppressPackageStartupMessages(library(plyr))
suppressPackageStartupMessages(library(yaml))
suppressPackageStartupMessages(library(lubridate))
source("utils.r")
source("config.r")

## Omit time series elements that exceed the given range
trim.series <- function(series, start, end) {
  series <- series[which(index(series) < end),]
  series <- series[which(index(series) > start),]
  
  return(series)
}

## Unidirectional version of the above function
trim.series.start <- function(series, start) {
  return(series[which(index(series) > start),])
}

get.series.boundaries <- function(conn) {
  ## Read the first (comment) line of the time series connection,
  ## and split it into start/end date timestamp, and possibly also
  ## the release candidate start time stamp (the first entry is
  ## the hash mark of the comment line)
  elems = str_split(readLines(conn, n=1), "\t")[[1]][-1:0]

  boundaries <- data.frame(date.start = tstamp_to_date(elems[1]),
                           date.end = tstamp_to_date(elems[2]))

  if (length(elems) == 3) {
    boundaries$date.rc_start= tstamp_to_date(elems[3])
  } else {
    boundaries$date.rc_start = NA
  }

  return (boundaries)
}

boundaries.include.rc <- function(boundaries) {
  return (!is.na(boundaries$rc_start))
}

## Given a list of time series file names, compute the total time series
gen.full.ts <- function(ts.file.list) {
  full.series <- vector("list", length(ts.file.list))
  releases <- vector("list", length(ts.file.list))
  
  for (i in 1:length(ts.file.list)) {
    conn <- file(ts.file.list[[i]], "r")
    boundaries <- get.series.boundaries(conn)
    
    full.series[[i]] <- read.zoo(conn, FUN=tstamp_to_date)[,1]    
    full.series[[i]] <- trim.series(full.series[[i]], boundaries$date.start,
                                    boundaries$date.end)

    releases[[i]] <- data.frame(date.release=boundaries$date.end,
                                date.rc_start=boundaries$date.rc_start)
    close(conn)
  }

  full.series <- do.call(c, full.series)
  releases <- data.frame(do.call(rbind, releases))
  
  return (list(series=full.series, releases=releases))
}

## Convert a time series into a data frame
gen.df.from.ts <- function(ts, type) {
  df <- data.frame(time=index(ts), value=coredata(ts),
                   value.scaled=scale.data(coredata(ts)), type=type)

  return(df)
}

gen.rev.list <- function(revisions) {
 rev.list <- vector("list", length(revisions)-1)

 for (i in 2:length(revisions)) {
    rev.list[[i-1]] <- paste(revisions[[i-1]], "-", revisions[[i]], sep="")
  }

 return (rev.list)
}

## NOTE: Although the gen.xyz.file.list functions are fairly similar,
## they are kept separately because they will be replaced by slightly
## different queries to a general data base later
gen.ts.file.list <- function(resdir, revisions) {
  ts.file.list <- vector("list", length(revisions)-1)

  revs <- gen.rev.list(revisions)
  for (i in 1:length(revs)) {
    ts.file.list[[i]] <- paste(resdir, "/ts/raw_", revs[[i]], ".dat", sep="")
  }

  return(ts.file.list)
}

gen.commit.file.list <- function(resdir, revisions) {
  file.list <- vector("list", length(revisions)-1)

  revs <- gen.rev.list(revisions)
  for (i in 1:length(revs)) {
    file.list[[i]] <- paste(resdir, "/", revs[[i]], "/commits.txt", sep="")
  }

  return(file.list)
}

gen.cluster.file.list <- function(resdir, revisions, type) {
  file.list <- vector("list", length(revisions)-1)

  revs <- gen.rev.list(revisions)
  for (i in 1:length(revs)) {
    file.list[[i]] <- paste(resdir, "/", revs[[i]], "/", type,
                            "_cluster_stats.txt", sep="")
  }

  return(file.list)
}

## NOTE: width is the width of the rolling window, so series.monthly
## does _not_ mean that there is one data point per month, but one
## month's worth of data points go into the calculation of one smoothed
## data point. Using the robust median instead of mean considerably
## reduces the amount of outliers
gen.series.df <- function(series) {
  duration <- end(series) - start(series)

  ## We compute the window lengths based on natural time units
  ## to avoid dependencies on the lifetime of the project, or on the
  ## project's relative activity
  ## Assume that a month has roughly 30 days.
  width.monthly <- length(series)/as.numeric(duration/7)
  width.daily <- length(series)/as.numeric(duration)
  series.daily <- rollapply(series, width=width.daily, median, align="center")
  series.monthly <- rollapply(series, width=width.monthly, median, align="center")
  series.cumulative <- cumsum(series)

  ## NOTE: R can only merge two data frames at once
  series.merged <- merge(gen.df.from.ts(series.daily,
                                        type="Averaged (small window)"),
                         gen.df.from.ts(series.monthly,
                                        type="Averaged (large window)"), all=T)
  series.merged <- merge(series.merged,
                         gen.df.from.ts(series.cumulative,
                                        type="Cumulative"), all=T)

  return(series.merged)
}

plot.commit.info <- function(dat, plot.types, graphdir, revision) {
  MIN.COMMITS <- 10
  if (dim(dat)[1] < MIN.COMMITS) {
    cat("NOTE: Revision", revision, " contains less than",
        MIN.COMMITS, "commits. Skipping.\n")
  } else {
    plot.list <- plot.splom(plot.types, dat)
    pdf(paste(graphdir, paste("commits_", revision, ".pdf", sep=""), sep="/"))
    do.call(grid.arrange, c(plot.list, list(nrow=length(plot.types),
                                            ncol=length(plot.types))))
    dev.off()
  }
}

get.release.dates <- function(resdir) {
  tstamps <- read.table(paste(resdir, "/ts/timestamps.txt", sep=""),
                              header=T, sep="\t")
  tstamps <- tstamps[tstamps$type=="release",]

  return(tstamps)
}

## Perform statistical analysis on the clusters. type can be "sg"
## (spin glass), or "wg" (walktrap -- random walk analysis)
do.cluster.analysis <- function(resdir, graphdir, conf, type="sg") {
  if (type != "sg" && type != "wg") {
    stop("Internal error: Specify 'wg' or 'sg' for clustering type!")
  }

  cluster.file.list <- gen.cluster.file.list(resdir, conf$revisions, type)

  clusters <- vector("list", length(conf$revisions)-1)
  clusters.summary <- vector("list", length(conf$revisions)-1)
  tstamps <- get.release.dates(resdir)

  ## Stage 1: Perform per-release operations
  for (i in 1:length(cluster.file.list)) {
    clusters[[i]] <- read.table(cluster.file.list[[i]], header=TRUE, sep="\t")
    ## Assign the date of date of the release in the cluster range
    ## as cluster date (e.g., cluster v1..v2 gets the date of v2 assigned)
    clusters[[i]] <- cbind(clusters[[i]], date=tstamp_to_date(tstamps$date[[i+1]]))
    clusters[[i]]$group <- as.factor(clusters[[i]]$group)

    ## Compute summary statistics for each cluster. The ddply query
    ## determines median and sum values of interesting covariates
    ## (e.g., number of commits, number of code changes) for all cluster members
    clusters.summary[[i]] <- ddply(clusters[[i]], .(group, num.members, date),
                                   summarise,
                                   prank.median=median(prank),
                                   num.changes.median=median(total),
                                   sum.changes=sum(total),
                                   num.commits.median=median(numcommits),
                                   sum.commits=sum(numcommits))
    ## Scale the summary statistics for average statements per member
    # (pp = "per pers
    clusters.summary[[i]]$sum.commits.pp <-
      clusters.summary[[i]]$sum.commits/clusters.summary[[i]]$num.members
    clusters.summary[[i]]$sum.changes.pp <-
      clusters.summary[[i]]$sum.changes/clusters.summary[[i]]$num.members

    ## Create release-specific plots
    g <- ggplot(clusters[[i]], aes(x=group, y=prank)) +
      geom_boxplot(position="dodge") + scale_y_log10() + xlab("Cluster No.") +
        ylab("Page rank")
    ggsave(paste(graphdir, paste("cluster_prank_", tstamps$tag[[i+1]],
                                 ".pdf", sep=""),
                 sep="/"), g)

    g <- ggplot(clusters[[i]], aes(x=group, y=total)) +
      geom_boxplot(position="dodge") + scale_y_log10() + xlab("Cluster No.") +
        ylab("Amount of code changes (add+del)")
    ggsave(paste(graphdir, paste("cluster_code_changes_", tstamps$tag[[i+1]],
                                 ".pdf", sep=""),
                 sep="/"), g)
  }


  ## Stage 2: Perform global operations on all releases
  ## TODO: Augment the date labels with release specifications; additionally,
  ## sort the clusters by average page rank per release
  clusters.all <- do.call(rbind, clusters)
  clusters.summary.all <- do.call(rbind, clusters.summary)
  clusters.all$date.factor <- as.factor(clusters.all$date)
  clusters.summary.all$date.factor <- as.factor(clusters.summary.all$date)

  g <- ggplot(clusters.all, aes(x=group, y=prank)) +
    geom_boxplot(position="dodge") + scale_y_log10() + xlab("Cluster No.") +
      ylab("Page rank") + facet_wrap(~date.factor)
  ggsave(paste(graphdir, "cluster_prank_ts.pdf", sep="/"), g, width=12, height=8)

  clusters.molten <- melt(clusters.all, id.vars=c("group", "date"),
                          measure.vars=c("prank", "total", "numcommits"))
  clusters.molten$date <- as.factor(clusters.molten$date)

  g <- ggplot(clusters.molten, aes(x=group, y=value)) +
    geom_boxplot(position="dodge") + scale_y_log10() + xlab("Cluster No.") +
      ylab("Magnitude of covariate") + facet_grid(variable~date, scales="free_y")
  ggsave(paste(graphdir, "cluster_comparison_ts.pdf", sep="/"), g,
         width=12, height=8)
}

do.commit.analysis <- function(resdir, graphdir, conf) {
  commit.file.list <- gen.commit.file.list(resdir, conf$revisions)

  ## Stage 1: Prepare summary statistics for each release cycle,
  ## and prepare the time series en passant
  ts <- vector("list", length(conf$revisions)-1)
  tstamps <- get.release.dates(resdir)

  subset <- c("CmtMsgBytes", "ChangedFiles", "DiffSize", "NumTags", "inRC")

  for (i in 1:length(commit.file.list)) {
    dat <- read.table(commit.file.list[[i]], header=TRUE, sep="\t")
    dat <- normalise.commit.dat(dat, subset)

    status(paste("Plotting commit information for revisison",
                 conf$revisions[[i+1]]))
    plot.types <- c("CmtMsgBytes", "ChangedFiles", "DiffSize")
    if (sum(dat$NumSignedOffs) > 0) {
      ## The data does contain tagging information
      plot.types <- c(plot.types, "NumTags")
    }

    ts[[i]] <- cbind(data.frame(revision=tstamps$tag[[i+1]],
                                date=tstamps$date[[i+1]]), dat)

    plot.commit.info(dat, plot.types, graphdir, tstamps$tag[[i+1]])
  }

  status("Plotting the commit information time series")
  ## Stage 2: Plot the complete commit information time series
  ts <- do.call(rbind, ts)
  ts$date <- tstamp_to_date(ts$date)

  ts.molten <- melt(ts[c("revision", "date", subset)],
                    id=c("revision", "inRC", "date"))
  levels(ts.molten$inRC) <- c("No", "Yes")

  ## TODO: Does not work when date is used instead of revision,
  ## which is the desirable alternative
  g <- ggplot(data=ts.molten, aes(x=revision, y=value, colour=inRC)) +
    geom_boxplot(fill="NA") + scale_y_log10() +
    facet_wrap(~variable, scales="free") + xlab("Revision") +
      ylab("Value (log. scale)") +
      scale_colour_discrete("Release\nCandidate")
  ggsave(paste(graphdir, "ts_commits.pdf", sep="/"), g, width=12, height=8)

  ## Stage 3: Plot annual versions of the commit time series
  min.year <- year(min(ts.molten$date))
  max.year <- year(max(ts.molten$date))

  dummy <- sapply(seq(min.year, max.year), function(year) {
    status(paste("Creating annual commit time series for", year))
    g <- ggplot(data=ts.molten[year(ts.molten$date)==year,],
                aes(x=revision, y=value, colour=inRC)) +
                  geom_boxplot(fill="NA") + scale_y_log10() +
                  facet_wrap(~variable, scales="free") + xlab("Revision") +
                  ylab("Value (log. scale)") +
                  scale_colour_discrete("Release\nCandidate") +
                  ggtitle(paste("Commit time series for year", year))
    ggsave(paste(graphdir, paste("ts_commits_", year, ".pdf", sep=""),
                 sep="/"), g, width=12, height=8)
    })
}

do.ts.analysis <- function(resdir, graphdir, conf) {
  ts.file.list <- gen.ts.file.list(resdir, conf$revisions)
  
  ## Dispatch the calculations and create result data frames
  full.ts <- gen.full.ts(ts.file.list)
  series.merged <- gen.series.df(full.ts$series)
  
  ## Prepare y ranges for the different graph types
  ## Compute min/max value per type
  ranges <- ddply(series.merged, .(type), summarise,
                  ymin=min(value), ymax=max(value))
  
  num.types <- length(ranges)
  res <- vector("list", num.types)
  for (i in 1:num.types) {
    res[[i]] <- cbind(full.ts$releases, ranges[i,])
  }
  full.ts$releases <- do.call(rbind, res)

  ## Release cycles without release candidates must be removed
  ## (otherwise, we run into plotting problems)
  dat.rc <- na.omit(full.ts$releases)
  dat.rc$date.rc_start <- tstamp_to_date(dat.rc$date.rc_start)

  ## Visualisation
  ## TODO: log and sqrt transform are reasonable for the averaged, but not
  ## for the cumulative series
  g <- ggplot(series.merged, aes(x=time, y=value)) + geom_line() +
    facet_grid(type~., scale="free_y") +
    geom_vline(aes(xintercept=as.numeric(date.release), colour="red"),
               data=full.ts$releases) +
    scale_fill_manual(values = alpha(c("blue", "red"), .1)) +
    xlab("Time") + ylab("Amount of changes") +
    ggtitle(paste("Code changes for project '", conf$description, "'", sep=""))

  if (dim(dat.rc)[1] > 0) {
    ## Only plot release candidate regions if there are any, actually
    g <- g + geom_rect(aes(NULL, NULL, xmin=date.rc_start,
                           xmax=date.release, ymin=ymin, ymax=ymax, fill="blue"),
                       data=dat.rc)

  }

  ggsave(paste(graphdir, "ts.pdf", sep="/"), g, width=16, height=7)


  ## Create annual versions of the plots
  min.year <- year(min(series.merged$time))
  max.year <- year(max(series.merged$time))

<<<<<<< HEAD
  dummy <- sapply(seq(min.year, max.year), function(year) {
    status(paste("Creating annual time series for", year))
    g.year <- g + xlim(dmy(paste("1-1-", year, sep=""), quiet=T),
                       dmy(paste("31-12-", year, sep=""), quiet=T)) +
=======
  sapply(seq(min.year, max.year), function(year) {
    g.year <- g + xlim(dmy(paste("1-1-", year, sep="")),
                       dmy(paste("31-12-", year, sep=""))) +
>>>>>>> 0cdc30cd
              ggtitle(paste("Code changes in ", year, " for project '",
                            conf$description, "'", sep=""))

    ggsave(paste(graphdir, "/ts_", year, ".pdf", sep=""), g.year,
           width=16, height=7)
  })
  ## All-in-one graph with scaled axes (ugly)
#  g <- ggplot(series.merged, aes(x=time, y=value.scaled, colour=type)) +
#    geom_line() + geom_vline(aes(xintercept=as.numeric(rel.date)),
#                             data=full.ts$releases)
#  print(g)
}

######################### Dispatcher ###################################
parser <- OptionParser(usage = "%prog resdir config")
arguments <- parse_args(parser, positional_arguments = TRUE)

if (length(arguments$args) != 2) {
  cat("Please specify result directory and configuration file\n")
  print_help(parser)
  stop()
} else {
  resdir <- arguments$args[1]
  config.file <- arguments$args[2]
}

conf <- load.config(config.file)
resdir <- paste(resdir, conf$project, conf$tagging, sep="/")
graphdir <- paste(resdir, "graphs", sep="/")
dir.create(graphdir, showWarnings=FALSE, recursive=TRUE)

do.ts.analysis(resdir, graphdir, conf)
do.commit.analysis(resdir, graphdir, conf)
do.cluster.analysis(resdir, graphdir, conf)<|MERGE_RESOLUTION|>--- conflicted
+++ resolved
@@ -389,16 +389,10 @@
   min.year <- year(min(series.merged$time))
   max.year <- year(max(series.merged$time))
 
-<<<<<<< HEAD
   dummy <- sapply(seq(min.year, max.year), function(year) {
     status(paste("Creating annual time series for", year))
     g.year <- g + xlim(dmy(paste("1-1-", year, sep=""), quiet=T),
                        dmy(paste("31-12-", year, sep=""), quiet=T)) +
-=======
-  sapply(seq(min.year, max.year), function(year) {
-    g.year <- g + xlim(dmy(paste("1-1-", year, sep="")),
-                       dmy(paste("31-12-", year, sep=""))) +
->>>>>>> 0cdc30cd
               ggtitle(paste("Code changes in ", year, " for project '",
                             conf$description, "'", sep=""))
 
