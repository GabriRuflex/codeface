--- conflicted
+++ resolved
@@ -50,11 +50,7 @@
                               encoding="UTF-8",
                               preprocess=linux.kernel.preprocess)
     save(file=corp.file, corp.base)
-<<<<<<< HEAD
-  } else {
-=======
   } else if (!use.mbox & file.exists(corp.file)) {
->>>>>>> 1098eeb7
     loginfo("Loading mail data from precomputed corpus instead of mbox file")
     load(file=corp.file)
   } else {
@@ -233,15 +229,10 @@
     }
 
     ## Remove problematic punctuation characters
-<<<<<<< HEAD
-    author <- gsub("\"", " ", author)
-    author <- gsub(",", " ", author)
-=======
     problem.characters <- c("\"", ",", "\\(", "\\)")
     for (p.char in problem.characters) {
       author <- gsub(p.char, " ", author)
     }
->>>>>>> 1098eeb7
 
     ## Trim trailing and leading whitespace
     author <- str_trim(author)
