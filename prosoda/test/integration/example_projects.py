# This file is part of prosoda.  prosoda is free software: you can
# redistribute it and/or modify it under the terms of the GNU General Public
# License as published by the Free Software Foundation, version 2.
#
# This program is distributed in the hope that it will be useful, but WITHOUT
# ANY WARRANTY; without even the implied warranty of MERCHANTABILITY or FITNESS
# FOR A PARTICULAR PURPOSE.  See the GNU General Public License for more
# details.
#
# You should have received a copy of the GNU General Public License
# along with this program; if not, write to the Free Software
# Foundation, Inc., 59 Temple Place, Suite 330, Boston, MA  02111-1307  USA
#
# Copyright 2013 by Siemens AG
# All Rights Reserved.

from .gitproject import GitProject

example_project_func = {}

def get_example_project_1(tagging="tag", randomise_email_case=False):
    project = GitProject(tagging, randomise_email_case)
    Adam = project.add_author("Adam Awkward", "adam@awkward.net")
    Bill = project.add_author("Bill Bully", "bill@bullies.org")
    Clara = project.add_author("Clara Confident", "clara@foo.org")
    Max = project.add_author("Max Maintainer", "max@theboss.com")
    Peter = project.add_author("Peter Popular", "peter@gmail.com")
    project.email("dev1", Adam, "2013-01-07T15:00:00", "Project start", "Foo!")
    project.commit(Adam, Adam, "2013-01-07T16:00:00",
            {"README":"FOO\nBOO"}, signoff=[Adam])
    project.tag_rc(Adam, "2013-01-07T16:30:00")
    project.tag_release(Adam, "2013-01-07T16:59:00")
    project.email("dev1", Adam, "2013-01-08T14:00:00", "Mail 2a commit", "A commit!")
    project.email("dev1", Adam, "2013-01-08T14:00:01", "Mail 2b bug", "A bug!")
    project.email("dev1", Adam, "2013-01-08T14:00:02", "Mail 2c feature", "A feature!")
    project.email("dev1", Adam, "2013-01-08T14:00:03", "Mail 2d Message", "A message!")
    project.email("dev1", Adam, "2013-01-08T14:00:04", "Mail 2e bug", "A bug!")
    project.commit(Adam, Adam, "2013-01-08T15:00:00",
            {"README":"Foo\nBoo",
            "src/code.c":"int main() {return 0;};"},
            signoff=[Adam])
    project.tag_rc(Adam, "2013-01-08T15:30:00")
    project.email("dev1", Bill, "2013-01-09T14:00:00", "Re: Mail 2b bug", "A fix for the bug!")
    project.commit(Bill, Bill, "2013-01-09T15:30:00",
            {"README":"Foo\nBoo",
            "src/code.c":"int main() {return 0;};",
            "src/carp.c":"int main() {return -1;};"
            },
            signoff=[Bill, Clara])
    project.email("dev1", Adam, "2013-01-10T14:00:00", "Re: revert 2a commit", "I will revert the commit!")
    project.email("dev1", Adam, "2013-01-10T14:00:01", "Re: revert 2b bug", "I will revert the bug!")
    project.email("dev1", Adam, "2013-01-10T14:00:02", "Re: revert 2c feature", "I will revert the feature!")
    project.email("dev1", Adam, "2013-01-10T14:00:03", "Re: revert 2d Message", "I will revert the message!")
    project.email("dev1", Adam, "2013-01-10T14:00:04", "Re: revert 2e bug", "I will revert the bug!")
    project.email("dev1", Bill, "2013-01-10T14:05:04", "Re: Re: revert 2e bug", "Nooo!")
    project.email("dev1", "=2134garbled-email-23489", "2013-01-10T14:05:04", "Spam", "foo")
    project.commit(Adam, Adam, "2013-01-10T18:00:00",
            {"README":"Foo\nBoo",
            "src/code.c":"int main() {\n    return 0;\n};"
            },
            signoff=[Adam, Peter])

    project.tag_release(Adam, "2013-01-10T18:40:00")
    project.email("dev1", Adam, "2013-01-10T19:00:00", "Release 1", "Release.")
    project.commit(Max, Adam, "2013-01-14T12:30:42",
            {"README":"Foo\nBoo",
            "src/code.c":"int main() {\n    return 0;\n};",
            "src/newcode.c":"int answer() {\n    return 42;\n};"
            },
            signoff=[Adam, Max])
    project.email("dev2", Max, "2013-01-14T19:00:00", "commit", "A commit.")
    project.email("dev2", Max, "2013-01-14T19:00:01", "commit A feature", "A feature commit.")
    project.email("dev2", Max, "2013-01-14T19:00:02", "commit B Subsystem", "A subsystem commit.")
    project.email("dev2", Max, "2013-01-14T19:00:03", "commit C Foo", "A Foo commit.")
    project.email("dev2", Max, "2013-01-14T19:00:04", "commit D bumblebee", "A bumblebee commit.")
    project.email("dev2", Adam, "2013-01-14T19:20:00", "Re: commit D bumblebee", "Comment on bumblebee flying abilities.")
    project.email("dev2", Max, "2013-01-14T19:40:00", "Re: commit D bumblebee", "Explanation of bumblebee.")
    project.commit(Max, Max, "2013-01-14T12:50:42",
            {"README":"Foo\nBoo",
            "src/code.c":"int main() {\n    return 0;\n};",
            "src/answer.c":"int answer() {\n    return 42;\n};"
            },
            signoff=[Adam, Max])
    project.commit(Clara, Max, "2013-01-15T12:42:42",
            {"README":"Foo\nBoo",
            "src/code.c":"int main() {\n    return 0;\n};",
            "src/answer.c":"int answer() {\n    return 42;\n};",
            "Makefile": "all: src/code.o\n};"
            },
            signoff=[Adam, Max, Clara])
    project.tag_rc(Max, "2013-01-15T13:42:42")
    project.email("dev2", Max, "2013-01-15T13:43:00", "RC", "A RC.")
    project.email("dev2", Max, "2013-01-15T13:43:01", "RC A bug", "A RC bug.")
    project.email("dev2", Max, "2013-01-15T13:43:02", "RC B", "A RC.")
    project.email("dev2", Max, "2013-01-15T13:43:03", "RC C", "A RC.")
    project.email("dev2", Max, "2013-01-15T13:43:04", "RC D", "A RC.")
    project.email("dev2", Clara, "2013-01-15T14:00:00", "Re: RC A bug", "Nice bug :)")
    project.commit(Max, Max, "2013-01-21T12:50:42",
            {"README":"Foo\nBoo\nGoo.",
            "src/code.c":"int main() {\n    return 0;\n};",
            "src/answer.c":"int answer() {\n    return 42;\n};"
            },
            signoff=[Adam, Max])

    # These emails are simultaneous on purpose
    project.email("dev2", Max, "2013-01-23T13:40:00", "Release 2a", "A Release.")
    project.email("dev2", Max, "2013-01-23T13:40:00", "Release 2b", "A Release.")
    project.email("dev2", Max, "2013-01-23T13:40:00", "Release 2c", "A Release.")
    project.email("dev2", Max, "2013-01-23T13:40:00", "Release 2d", "A Release.")
    project.email("dev2", Max, "2013-01-23T13:40:00", "Release 2e", "A Release.")
    project.tag_release(Max, "2013-01-23T13:42:42")
    return project

example_project_func[1] = get_example_project_1

def get_example_project_2(tagging="tag"):
    '''
    This project is an example where the mailing list is too monotonous for
    prosoda and several calculations fail. Since this is unlikely to happen
    in any real project, we leave it at that for the moment
    '''
    project = GitProject(tagging)
    Adam = project.add_author("Adam Awkward", "adam@awkward.net")
    Bill = project.add_author("Bill Bully", "bill@bullies.org")
    Clara = project.add_author("Clara Confident", "clara@foo.org")
    Max = project.add_author("Max Maintainer", "max@theboss.com")
    Peter = project.add_author("Peter Popular", "peter@gmail.com")
<<<<<<< HEAD
    project.email("dev1", Adam, "2013-01-07T15:00:00", "Project start", "Foo!")
    project.commit(Adam, Adam, "2013-01-07T16:00:00",
            {"README":"FOO\nBOO"}, signoff=[Adam])
    project.tag_rc(Adam, "2013-01-07T16:30:00")
    project.tag_release(Adam, "2013-01-07T16:59:00")
    project.email("dev1", Adam, "2013-01-08T14:00:00", "Mail 2a", "A commit!")
    project.email("dev1", Adam, "2013-01-08T14:00:01", "Mail 2b", "A commit!")
    project.email("dev1", Adam, "2013-01-08T14:00:02", "Mail 2c", "A commit!")
    project.email("dev1", Adam, "2013-01-08T14:00:03", "Mail 2d", "A commit!")
    project.email("dev1", Adam, "2013-01-08T14:00:04", "Mail 2e", "A commit!")
=======
    Louie = project.add_author("Louie Loner", "louie@gmail.com")
    Geoff = project.add_author("Geoff Genius", "geoff@gmail.com")

    project.commit(Adam, Adam, "2013-01-07T16:00:00",
            {"README":"FOO\nBOO"}, signoff=[Adam])
    project.tag_rc(Adam, "2013-01-07T16:30:00")

    ## Release 0
    project.tag_release(Adam, "2013-01-07T16:60:00")
    ## README, code.c edits
>>>>>>> 7f812fa4
    project.commit(Adam, Adam, "2013-01-08T15:00:00",
            {"README":"Foo\nBoo",
            "src/code.c":"int main() {\n return 0;\n};"},
            signoff=[Adam])
    project.tag_rc(Adam, "2013-01-08T15:30:00")
<<<<<<< HEAD
    project.email("dev1", Bill, "2013-01-09T14:00:00", "Re: Mail 2", "A fix!")
    project.commit(Bill, Bill, "2013-01-09T15:30:00",
=======
    ## carp.c edits
    project.commit(Peter, Peter, "2013-01-09T15:30:00",
            {"README":"Foo\nBoo",
            "src/code.c":"int main() {\n return 0;\n};",
            "src/carp.c":"int main() {\n return -1;\n};"
            },
            signoff=[Peter])
    project.commit(Louie, Louie, "2013-01-01T15:30:00",
            {"README":"Foo\nBoo",
            "src/code.c":"int main() {\n return 0;\n};",
            "src/carp.c":"int main() {\n int a;\
                                      \n return -1;\n};"
            },
            signoff=[Louie, Peter])
    project.commit(Louie, Louie, "2013-01-09T15:30:00",
            {"README":"Foo\nBoo",
            "src/code.c":"int main() {\n return 0;\n};",
            "src/carp.c":"int main() {\n int a;\
                                      \n int b;\
                                      \n return -1;\n};"
            },
            signoff=[Louie])
    project.commit(Peter, Peter, "2013-01-10T15:30:00",
            {"README":"Foo\nBoo",
            "src/code.c":"int main() {\n return 0;\n};",
            "src/carp.c":"int main() {\n int a;\
                                      \n int b;\
                                      \n int c;\
                                      \n return -1;\n};"
            },
            signoff=[Louie])
    ## code.c edits
    project.commit(Bill, Bill, "2013-01-09T15:31:00",
>>>>>>> 7f812fa4
            {"README":"Foo\nBoo",
            "src/code.c":"int main() {\n    int b = 1;\n\
                                      \n    return 0;\n};",
            "src/carp.c":"int main() {\n int a;\
                                      \n int b;\
                                      \n int c;\
                                      \n return -1;\n};"
            },
            signoff=[Bill, Clara])
    project.email("dev1", Adam, "2013-01-10T14:00:00", "Re: Mail 2a", "I will revert!")
    project.email("dev1", Adam, "2013-01-10T14:00:01", "Re: Mail 2b", "I will revert!")
    project.email("dev1", Adam, "2013-01-10T14:00:02", "Re: Mail 2c", "I will revert!")
    project.email("dev1", Adam, "2013-01-10T14:00:03", "Re: Mail 2d", "I will revert!")
    project.email("dev1", Adam, "2013-01-10T14:00:04", "Re: Mail 2e", "I will revert!")
    project.commit(Adam, Adam, "2013-01-10T18:00:00",
            {"README":"Foo\nBoo",
            "src/code.c":"int main() {\n    int b = 0;\n \
                                      \n    return 0;\n};",
            "src/carp.c":"int main() {\n int a;\
                                      \n int b;\
                                      \n int c;\
                                      \n return -1;\n};"
            },
            signoff=[Adam, Peter])
<<<<<<< HEAD

    project.tag_release(Adam, "2013-01-10T18:40:00")
    project.email("dev1", Adam, "2013-01-10T19:00:00", "Release 1a", "Released.")
    project.email("dev1", Adam, "2013-01-10T19:00:01", "Release 1b", "Released.")
    project.email("dev1", Adam, "2013-01-10T19:00:02", "Release 1c", "Released.")
    project.email("dev1", Adam, "2013-01-10T19:00:03", "Release 1d", "Released.")
    project.email("dev1", Adam, "2013-01-10T19:00:04", "Release 1e", "Released.")
=======
>>>>>>> 7f812fa4
    project.commit(Max, Adam, "2013-01-14T12:30:42",
            {"README":"Foo\nBoo",
            "src/code.c":"int main() {\n    int b = 0;\n \
                                      \n    int a = 0;\n \
                                      \n    return 0;\n};",
            "src/carp.c":"int main() {\n int a;\
                                      \n int b;\
                                      \n int c;\
                                      \n return -1;\n};"
            },
            signoff=[Adam, Max])
    project.email("dev2", Max, "2013-01-14T19:00:00", "Commit", "A commit.")
    project.email("dev2", Max, "2013-01-14T19:00:01", "Commit A", "A commit.")
    project.email("dev2", Max, "2013-01-14T19:00:02", "Commit B", "A commit.")
    project.email("dev2", Max, "2013-01-14T19:00:03", "Commit C", "A commit.")
    project.email("dev2", Max, "2013-01-14T19:00:04", "Commit D", "A commit.")
    project.email("dev2", Adam, "2013-01-14T19:20:00", "Re: Commit", "Comment.")
    project.email("dev2", Max, "2013-01-14T19:40:00", "Re: Commit", "Comment too.")
    project.commit(Max, Max, "2013-01-14T12:50:42",
            {"README":"Foo\nBoo",
            "src/code.c":"int main() {\n    int b = 0;\n \
                                      \n    int a = 0;\n \
                                      \n    int c = 0;\n \
                                      \n    return 0;\n};",
            "src/carp.c":"int main() {\n int a;\
                                      \n int b;\
                                      \n int c;\
                                      \n return -1;\n};"
            },
            signoff=[Adam, Max])
    project.commit(Clara, Max, "2013-01-15T12:42:42",
            {"README":"Foo\nBoo",
            "src/code.c":"int main() {\n    int b = 0;\n \
                                      \n    int a = 0;\n \
                                      \n    int c = 0;\n \
                                      \n    return 0;\n};\n\
                          int foo() {\n return 0;\n};",
            "Makefile": "all: src/code.o\n};",
            "src/carp.c":"int main() {\n int a;\
                                      \n int b;\
                                      \n int c;\
                                      \n return -1;\n};"
            },
            signoff=[Adam, Max, Clara])
    project.tag_rc(Max, "2013-01-15T13:42:42")
    project.commit(Max, Max, "2013-01-21T12:50:42",
            {"README":"Foo\nBoo\nGoo.",
             "src/code.c":"int main() {\n    int b = 0;\n \
                                       \n    int a = 0;\n \
                                       \n    int c = 0;\n \
                                       \n    int d = 0'\n \
                                       \n    return 0;\n};\n\
                          int foo() {\n return 0;\n};",
             "src/carp.c":"int main() {\n int a;\
                                       \n int b;\
                                       \n int c;\
                                       \n return -1;\n};"
            },
            signoff=[Adam, Max])
    project.commit(Geoff, Geoff, "2013-01-21T12:50:42",
            {"README":"Foo\nBoo\nGoo.",
             "src/code.c":"int main() {\n    int b = 0;\n \
                                       \n    int a = 0;\n \
                                       \n    int c = 0;\n \
                                       \n    int d = 0'\n \
                                       \n    return 0;\n};\n\
                          int foo() {\n int a =0;\n\
                                     \n return 0;\n};",
             "src/carp.c":"int main() {\n int a;\
                                       \n int b;\
                                       \n int c;\
                                       \n return -1;\n};"
            },
            signoff=[Geoff, Max])

    ## Release 1
    project.tag_release(Adam, "2013-01-15T18:40:00")
    project.commit(Max, Adam, "2013-01-16T12:30:42",
            {"README":"Foo\nBoo",
            "src/code.c":"int main() {\n    int b = 0;\n\
                                      \n    int a = 1;\n\
                                      \n    return 0;\n};",
            "src/newcode.c":"int answer() {\n    return 42;\n};"
            },
            signoff=[Adam, Max])
    project.commit(Max, Max, "2013-01-17T12:50:42",
            {"README":"Foo\nBoo",
            "src/code.c":"int main() {\n    int b = 0;\n \
                                      \n    return 0;\n};",
            "src/answer.c":"int answer() {\n    return 42;\n};"
            },
            signoff=[Adam, Max])
    project.commit(Clara, Max, "2013-01-18T12:42:42",
            {"README":"Foo\nBoo",
            "src/code.c":"int main() {\n    return 0;\n};",
            "src/answer.c":"int answer() {\n    return 42;\n};",
            "Makefile": "all: src/code.o\n};"
            },
            signoff=[Adam, Max, Clara])
<<<<<<< HEAD
    project.tag_rc(Max, "2013-01-15T13:42:42")
    project.email("dev2", Max, "2013-01-15T13:43:00", "RC", "A RC.")
    project.email("dev2", Max, "2013-01-15T13:43:01", "RC A", "A RC.")
    project.email("dev2", Max, "2013-01-15T13:43:02", "RC B", "A RC.")
    project.email("dev2", Max, "2013-01-15T13:43:03", "RC C", "A RC.")
    project.email("dev2", Max, "2013-01-15T13:43:04", "RC D", "A RC.")
    project.email("dev2", Clara, "2013-01-15T14:00:00", "Re: RC", "Nice :)")
=======
    project.tag_rc(Max, "2013-01-18T13:42:42")
>>>>>>> 7f812fa4
    project.commit(Max, Max, "2013-01-21T12:50:42",
            {"README":"Foo\nBoo\nGoo.",
             "src/code.c":"int main() {\n    int b = 0;\n\
                                      \n    int a = 1;\n\
                                      \n    int c = 0;\n\
                                      \n    int d = a + b;\n\
                                      \n    return 0;\n};",
            "src/answer.c":"int answer() {\n    return 42;\n};"
            },
            signoff=[Adam, Max])

<<<<<<< HEAD
    # These emails are simultaneous on purpose
    project.email("dev2", Max, "2013-01-23T13:40:00", "Release 2a", "A Release.")
    project.email("dev2", Max, "2013-01-23T13:40:00", "Release 2b", "A Release.")
    project.email("dev2", Max, "2013-01-23T13:40:00", "Release 2c", "A Release.")
    project.email("dev2", Max, "2013-01-23T13:40:00", "Release 2d", "A Release.")
    project.email("dev2", Max, "2013-01-23T13:40:00", "Release 2e", "A Release.")
=======
    ## Release 2
>>>>>>> 7f812fa4
    project.tag_release(Max, "2013-01-23T13:42:42")
    return project

example_project_func[2] = get_example_project_2<|MERGE_RESOLUTION|>--- conflicted
+++ resolved
@@ -125,20 +125,15 @@
     Clara = project.add_author("Clara Confident", "clara@foo.org")
     Max = project.add_author("Max Maintainer", "max@theboss.com")
     Peter = project.add_author("Peter Popular", "peter@gmail.com")
-<<<<<<< HEAD
+    Louie = project.add_author("Louie Loner", "louie@gmail.com")
+    Geoff = project.add_author("Geoff Genius", "geoff@gmail.com")
+
     project.email("dev1", Adam, "2013-01-07T15:00:00", "Project start", "Foo!")
-    project.commit(Adam, Adam, "2013-01-07T16:00:00",
-            {"README":"FOO\nBOO"}, signoff=[Adam])
-    project.tag_rc(Adam, "2013-01-07T16:30:00")
-    project.tag_release(Adam, "2013-01-07T16:59:00")
     project.email("dev1", Adam, "2013-01-08T14:00:00", "Mail 2a", "A commit!")
     project.email("dev1", Adam, "2013-01-08T14:00:01", "Mail 2b", "A commit!")
     project.email("dev1", Adam, "2013-01-08T14:00:02", "Mail 2c", "A commit!")
     project.email("dev1", Adam, "2013-01-08T14:00:03", "Mail 2d", "A commit!")
     project.email("dev1", Adam, "2013-01-08T14:00:04", "Mail 2e", "A commit!")
-=======
-    Louie = project.add_author("Louie Loner", "louie@gmail.com")
-    Geoff = project.add_author("Geoff Genius", "geoff@gmail.com")
 
     project.commit(Adam, Adam, "2013-01-07T16:00:00",
             {"README":"FOO\nBOO"}, signoff=[Adam])
@@ -147,16 +142,12 @@
     ## Release 0
     project.tag_release(Adam, "2013-01-07T16:60:00")
     ## README, code.c edits
->>>>>>> 7f812fa4
     project.commit(Adam, Adam, "2013-01-08T15:00:00",
             {"README":"Foo\nBoo",
             "src/code.c":"int main() {\n return 0;\n};"},
             signoff=[Adam])
     project.tag_rc(Adam, "2013-01-08T15:30:00")
-<<<<<<< HEAD
     project.email("dev1", Bill, "2013-01-09T14:00:00", "Re: Mail 2", "A fix!")
-    project.commit(Bill, Bill, "2013-01-09T15:30:00",
-=======
     ## carp.c edits
     project.commit(Peter, Peter, "2013-01-09T15:30:00",
             {"README":"Foo\nBoo",
@@ -190,7 +181,6 @@
             signoff=[Louie])
     ## code.c edits
     project.commit(Bill, Bill, "2013-01-09T15:31:00",
->>>>>>> 7f812fa4
             {"README":"Foo\nBoo",
             "src/code.c":"int main() {\n    int b = 1;\n\
                                       \n    return 0;\n};",
@@ -215,16 +205,12 @@
                                       \n return -1;\n};"
             },
             signoff=[Adam, Peter])
-<<<<<<< HEAD
-
-    project.tag_release(Adam, "2013-01-10T18:40:00")
+
     project.email("dev1", Adam, "2013-01-10T19:00:00", "Release 1a", "Released.")
     project.email("dev1", Adam, "2013-01-10T19:00:01", "Release 1b", "Released.")
     project.email("dev1", Adam, "2013-01-10T19:00:02", "Release 1c", "Released.")
     project.email("dev1", Adam, "2013-01-10T19:00:03", "Release 1d", "Released.")
     project.email("dev1", Adam, "2013-01-10T19:00:04", "Release 1e", "Released.")
-=======
->>>>>>> 7f812fa4
     project.commit(Max, Adam, "2013-01-14T12:30:42",
             {"README":"Foo\nBoo",
             "src/code.c":"int main() {\n    int b = 0;\n \
@@ -324,17 +310,13 @@
             "Makefile": "all: src/code.o\n};"
             },
             signoff=[Adam, Max, Clara])
-<<<<<<< HEAD
-    project.tag_rc(Max, "2013-01-15T13:42:42")
     project.email("dev2", Max, "2013-01-15T13:43:00", "RC", "A RC.")
     project.email("dev2", Max, "2013-01-15T13:43:01", "RC A", "A RC.")
     project.email("dev2", Max, "2013-01-15T13:43:02", "RC B", "A RC.")
     project.email("dev2", Max, "2013-01-15T13:43:03", "RC C", "A RC.")
     project.email("dev2", Max, "2013-01-15T13:43:04", "RC D", "A RC.")
     project.email("dev2", Clara, "2013-01-15T14:00:00", "Re: RC", "Nice :)")
-=======
     project.tag_rc(Max, "2013-01-18T13:42:42")
->>>>>>> 7f812fa4
     project.commit(Max, Max, "2013-01-21T12:50:42",
             {"README":"Foo\nBoo\nGoo.",
              "src/code.c":"int main() {\n    int b = 0;\n\
@@ -346,16 +328,13 @@
             },
             signoff=[Adam, Max])
 
-<<<<<<< HEAD
     # These emails are simultaneous on purpose
     project.email("dev2", Max, "2013-01-23T13:40:00", "Release 2a", "A Release.")
     project.email("dev2", Max, "2013-01-23T13:40:00", "Release 2b", "A Release.")
     project.email("dev2", Max, "2013-01-23T13:40:00", "Release 2c", "A Release.")
     project.email("dev2", Max, "2013-01-23T13:40:00", "Release 2d", "A Release.")
     project.email("dev2", Max, "2013-01-23T13:40:00", "Release 2e", "A Release.")
-=======
     ## Release 2
->>>>>>> 7f812fa4
     project.tag_release(Max, "2013-01-23T13:42:42")
     return project
 
